# Copyright 2023 Sony Semiconductor Israel, Inc. All rights reserved.
#
# Licensed under the Apache License, Version 2.0 (the "License");
# you may not use this file except in compliance with the License.
# You may obtain a copy of the License at
#
#     http://www.apache.org/licenses/LICENSE-2.0
#
# Unless required by applicable law or agreed to in writing, software
# distributed under the License is distributed on an "AS IS" BASIS,
# WITHOUT WARRANTIES OR CONDITIONS OF ANY KIND, either express or implied.
# See the License for the specific language governing permissions and
# limitations under the License.
# ==============================================================================
from typing import List, Tuple

import model_compression_toolkit as mct
from model_compression_toolkit.target_platform_capabilities.target_platform import OpQuantizationConfig, \
    TargetPlatformModel

tp = mct.target_platform


def get_tp_model() -> TargetPlatformModel:
    """
    A method that generates a default target platform model, with base 8-bit quantization configuration and 8, 4, 2
    bits configuration list for mixed-precision quantization.
    NOTE: in order to generate a target platform model with different configurations but with the same Operators Sets
    (for tests, experiments, etc.), use this method implementation as a test-case, i.e., override the
    'get_op_quantization_configs' method and use its output to call 'generate_tp_model' with your configurations.

    Returns: A TargetPlatformModel object.

    """
    base_config, mixed_precision_cfg_list = get_op_quantization_configs()
    return generate_tp_model(default_config=base_config,
                             base_config=base_config,
                             mixed_precision_cfg_list=mixed_precision_cfg_list,
                             name='imx500_tp_model')


def get_op_quantization_configs() -> Tuple[OpQuantizationConfig, List[OpQuantizationConfig]]:
    """
    Creates a default configuration object for 8-bit quantization, to be used to set a default TargetPlatformModel.
    In addition, creates a default configuration objects list (with 8, 4 and 2 bit quantization) to be used as
    default configuration for mixed-precision quantization.

    Returns: An OpQuantizationConfig config object and a list of OpQuantizationConfig objects.

    """
    # Create a quantization config.
    # A quantization configuration defines how an operator
    # should be quantized on the modeled hardware:
    eight_bits = tp.OpQuantizationConfig(
        activation_quantization_method=tp.QuantizationMethod.POWER_OF_TWO,
        weights_quantization_method=tp.QuantizationMethod.SYMMETRIC,
        activation_n_bits=8,
        weights_n_bits=8,
        weights_per_channel_threshold=True,
        enable_weights_quantization=True,
        enable_activation_quantization=True,
        quantization_preserving=False,
        fixed_scale=None,
        fixed_zero_point=None,
        weights_multiplier_nbits=None,
        simd_size=32)

    # TODO: create pruning candidate config (or at least remove/disable all quantization configration from nodes)

    # To quantize a model using mixed-precision, create
    # a list with more than one OpQuantizationConfig.
    # In this example, we quantize some operations' weights
    # using 2, 4 or 8 bits, and when using 2 or 4 bits, it's possible
    # to quantize the operations' activations using LUT.
    four_bits = eight_bits.clone_and_edit(weights_n_bits=4,
                                          simd_size=eight_bits.simd_size*2)
    two_bits = eight_bits.clone_and_edit(weights_n_bits=2,
                                         simd_size=eight_bits.simd_size*4)

    mixed_precision_cfg_list = [eight_bits, four_bits, two_bits]

    return eight_bits, mixed_precision_cfg_list


def generate_tp_model(default_config: OpQuantizationConfig,
                      base_config: OpQuantizationConfig,
                      mixed_precision_cfg_list: List[OpQuantizationConfig],
                      name: str) -> TargetPlatformModel:
    """
    Generates TargetPlatformModel with default defined Operators Sets, based on the given base configuration and
    mixed-precision configurations options list.

    Args
        default_config: A default OpQuantizationConfig to set as the TP model default configuration.
        base_config: An OpQuantizationConfig to set as the TargetPlatformModel base configuration for mixed-precision purposes only.
        mixed_precision_cfg_list: A list of OpQuantizationConfig to be used as the TP model mixed-precision
            quantization configuration options.
        name: The name of the TargetPlatformModel.

    Returns: A TargetPlatformModel object.

    """
    # Create a QuantizationConfigOptions, which defines a set
    # of possible configurations to consider when quantizing a set of operations (in mixed-precision, for example).
    # If the QuantizationConfigOptions contains only one configuration,
    # this configuration will be used for the operation quantization:
    default_configuration_options = tp.QuantizationConfigOptions([default_config])

    # Create a TargetPlatformModel and set its default quantization config.
    # This default configuration will be used for all operations
    # unless specified otherwise (see OperatorsSet, for example):
    generated_tpc = tp.TargetPlatformModel(default_configuration_options, name=name)

    # To start defining the model's components (such as operator sets, and fusing patterns),
    # use 'with' the TargetPlatformModel instance, and create them as below:
    with generated_tpc:
        # Create an OperatorsSet to represent a set of operations.
        # Each OperatorsSet has a unique label.
        # If a quantization configuration options is passed, these options will
        # be used for operations that will be attached to this set's label.
        # Otherwise, it will be a configure-less set (used in fusing):

<<<<<<< HEAD
        # Set quantization format to fakely quant
        generated_tpc.set_quantization_format(QuantizationFormat.FAKELY_QUANT)

        generated_tpc.set_simd_padding(is_simd_padding=True)

=======
>>>>>>> 0eac225e
        # May suit for operations like: Dropout, Reshape, etc.
        tp.OperatorsSet("NoQuantization",
                        tp.get_default_quantization_config_options().clone_and_edit(
                            enable_weights_quantization=False,
                            enable_activation_quantization=False))

        # Create Mixed-Precision quantization configuration options from the given list of OpQuantizationConfig objects
        mixed_precision_configuration_options = tp.QuantizationConfigOptions(mixed_precision_cfg_list,
                                                                             base_config=base_config)

        # Define operator sets that use mixed_precision_configuration_options:
        conv = tp.OperatorsSet("Conv", mixed_precision_configuration_options)
        fc = tp.OperatorsSet("FullyConnected", mixed_precision_configuration_options)

        # Define operations sets without quantization configuration
        # options (useful for creating fusing patterns, for example):
        any_relu = tp.OperatorsSet("AnyReLU")
        add = tp.OperatorsSet("Add")
        sub = tp.OperatorsSet("Sub")
        mul = tp.OperatorsSet("Mul")
        div = tp.OperatorsSet("Div")
        prelu = tp.OperatorsSet("PReLU")
        swish = tp.OperatorsSet("Swish")
        sigmoid = tp.OperatorsSet("Sigmoid")
        tanh = tp.OperatorsSet("Tanh")

        # Combine multiple operators into a single operator to avoid quantization between
        # them. To do this we define fusing patterns using the OperatorsSets that were created.
        # To group multiple sets with regard to fusing, an OperatorSetConcat can be created
        activations_after_conv_to_fuse = tp.OperatorSetConcat(any_relu, swish, prelu, sigmoid, tanh)
        activations_after_fc_to_fuse = tp.OperatorSetConcat(any_relu, swish, sigmoid)
        any_binary = tp.OperatorSetConcat(add, sub, mul, div)

        # ------------------- #
        # Fusions
        # ------------------- #
        tp.Fusing([conv, activations_after_conv_to_fuse])
        tp.Fusing([fc, activations_after_fc_to_fuse])
        tp.Fusing([any_binary, any_relu])

    return generated_tpc<|MERGE_RESOLUTION|>--- conflicted
+++ resolved
@@ -120,14 +120,8 @@
         # be used for operations that will be attached to this set's label.
         # Otherwise, it will be a configure-less set (used in fusing):
 
-<<<<<<< HEAD
-        # Set quantization format to fakely quant
-        generated_tpc.set_quantization_format(QuantizationFormat.FAKELY_QUANT)
-
         generated_tpc.set_simd_padding(is_simd_padding=True)
 
-=======
->>>>>>> 0eac225e
         # May suit for operations like: Dropout, Reshape, etc.
         tp.OperatorsSet("NoQuantization",
                         tp.get_default_quantization_config_options().clone_and_edit(
